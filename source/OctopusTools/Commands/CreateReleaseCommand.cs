<<<<<<< HEAD
﻿using System;
using System.Collections.Generic;
using System.Diagnostics;
using System.IO;
using System.Linq;
using System.Text;
using System.Threading;
using OctopusTools.Client;
using OctopusTools.Infrastructure;
using OctopusTools.Model;
using log4net;

namespace OctopusTools.Commands
{
    public class CreateReleaseCommand : ApiCommand
    {
        readonly IDeploymentWatcher deploymentWatcher;

        public CreateReleaseCommand(IOctopusSessionFactory session, ILog log, IDeploymentWatcher deploymentWatcher)
            : base(session, log)
        {
            this.deploymentWatcher = deploymentWatcher;

            DeployToEnvironmentNames = new List<string>();
            DeploymentStatusCheckSleepCycle = TimeSpan.FromSeconds(10);
            DeploymentTimeout = TimeSpan.FromMinutes(10);
            PackageVersionNumberOverrides = new Dictionary<string, string>();
        }

        public string ProjectName { get; set; }
        public IList<string> DeployToEnvironmentNames { get; set; }
        public string VersionNumber { get; set; }
        public string PackageVersionNumber { get; set; }
        public string ReleaseNotes { get; set; }
		public bool ForceVersion { get; set; }
        public bool Force { get; set; }
        public bool WaitForDeployment { get; set; }
        public TimeSpan DeploymentTimeout { get; set; }
        public TimeSpan DeploymentStatusCheckSleepCycle { get; set; }
        public IDictionary<string, string> PackageVersionNumberOverrides { get; set; }

        public bool Wait { get; set; }
        public TimeSpan? Delay { get; set; }
        
        public override OptionSet Options
        {
            get
            {
                var options = base.Options;
                options.Add("project=", "Name of the project", v => ProjectName = v);
                options.Add("deployto=", "[Optional] Environment to automatically deploy to, e.g., Production", v => DeployToEnvironmentNames.Add(v));
                options.Add("version=", "Version number to use for the new release.", v => VersionNumber = v);
                options.Add("packageversion=", "Version number of the package to use for this release.", v => PackageVersionNumber = v);
                options.Add("packageversionoverride=", "[Optional] Version number to use for a package in the release.", ParsePackageConstraint);
				options.Add("forceversion", "Take the version from the packageversion option and do not check for existence first.", v => ForceVersion = true);
                options.Add("force", "Whether to force redeployment of already installed packages (flag, default false).", v => Force = true);
                options.Add("releasenotes=", "Release Notes for the new release.", v => ReleaseNotes = v);
                options.Add("releasenotesfile=", "Path to a file that contains Release Notes for the new release.", ReadReleaseNotesFromFile);
                options.Add("waitfordeployment", "Whether to wait synchronously for deployment to finish.", v => WaitForDeployment = true );
                options.Add("deploymenttimeout=", "[Optional] Specifies maximum time (timespan format) that deployment can take (default 00:10:00)", v => DeploymentTimeout = TimeSpan.Parse(v));
                options.Add("deploymentchecksleepcycle=", "[Optional] Specifies how much time (timespan format) should elapse between deployment status checks (default 00:00:10)", v => DeploymentStatusCheckSleepCycle = TimeSpan.Parse(v));

                options.Add("wait", "[Optional] Cause the command to wait the delay time before executing (flag, default false).", v => Wait = true);
                options.Add("delay=", "[Optional] Specifies time (timespan format) to delay execution, otherwise, no delay.", v => Delay = TimeSpan.Parse(v));

                return options;
            }
        }

        private void ReadReleaseNotesFromFile(string value)
        {
            try
            {
                ReleaseNotes = File.ReadAllText(value);
            }
            catch (IOException ex)
            {
                throw new CommandException(ex.Message);
            }
        }

        public void ParsePackageConstraint(string value)
        {
            try
            {
                var packageIdAndVersion = PackageConstraintExtensions.GetPackageIdAndVersion(value);

                if (PackageVersionNumberOverrides.ContainsKey(packageIdAndVersion[0]))
                {
                    throw new ArgumentException(string.Format("More than one constraint was specified for package {0}", packageIdAndVersion[0]));
                }

                PackageVersionNumberOverrides.Add(packageIdAndVersion[0], packageIdAndVersion[1]);
            }
            catch (ArgumentException ex)
            {
                throw new CommandException(ex.Message);
            }
        }

        public string GetPackageVersionForStep(Step step)
        {
            if (PackageVersionNumberOverrides != null && PackageVersionNumberOverrides.ContainsKey(step.NuGetPackageId))
            {
                return PackageVersionNumberOverrides[step.NuGetPackageId];
            }
            if (!string.IsNullOrEmpty(PackageVersionNumber))
            {
				return PackageVersionNumber;
            }

            return null;
        }

        public override void Execute()
        {
            if (string.IsNullOrWhiteSpace(ProjectName)) throw new CommandException("Please specify a project name using the parameter: --project=XYZ");

            if (Delay.HasValue)
            {
                if (!Wait)
                {
                    Fork();
                    return;
                }
                Log.Debug(string.Format("Waiting {0} to create release ...", Delay.Value));
                Thread.Sleep(Delay.Value);
            }

            Log.Debug("Finding project: " + ProjectName);
            var project = Session.GetProject(ProjectName);

            Log.Debug("Finding environments...");
            var environments = Session.FindEnvironments(DeployToEnvironmentNames);

            Log.Debug("Finding steps for project...");
            var steps = Session.FindStepsForProject(project);

            Log.Debug("Getting package versions for each step...");
            var selected = new List<SelectedPackage>();
            foreach (var step in steps)
            {
				SelectedPackage version;
                var packageVersionConstraint = GetPackageVersionForStep(step);
                if (packageVersionConstraint != null)
                {
					if (ForceVersion)
					{
						version = new SelectedPackage { StepId = step.Id, NuGetPackageVersion = packageVersionConstraint };
					}
					else
					{
						version = Session.GetPackageForStep(step, packageVersionConstraint);
					}
                }
                else
                {
                    version = Session.GetLatestPackageForStep(step);
                }

                Log.DebugFormat("{0} - latest: {1}", step.Description, version.NuGetPackageVersion);
                selected.Add(version);
            }

            var versionNumber = VersionNumber;
            if (string.IsNullOrWhiteSpace(versionNumber))
            {
                versionNumber = selected.Select(p => SemanticVersion.Parse(p.NuGetPackageVersion)).OrderByDescending(v => v).First().ToString();
                Log.Warn("A --version parameter was not specified, so a version number was automatically selected based on the highest package version: " + versionNumber);
            }

            Log.Debug("Creating release: " + versionNumber);
            var release = Session.CreateRelease(project, selected, versionNumber, ReleaseNotes);
            Log.Info("Release created successfully!");

            if (environments != null)
            {
                var linksToDeploymentTasks = RequestDeployments(release, environments);

                if (WaitForDeployment)
                {
                    deploymentWatcher.WaitForDeploymentsToFinish(Session, linksToDeploymentTasks, DeploymentTimeout, DeploymentStatusCheckSleepCycle);
                }
            }

        }

        public void Fork()
        {
            string args = string.Join(" ", Environment.GetCommandLineArgs().Skip(1));
            args += " --wait";

            var process = new Process();
            process.StartInfo = new ProcessStartInfo
            {
                UseShellExecute = true,                 
                FileName = Process.GetCurrentProcess().MainModule.FileName, 
                Arguments = args
            };

            var success = process.Start();
            
            if (success)
                Log.InfoFormat("Successfully scheduled create release command.");
            else
                Log.InfoFormat("Failed scheduled create release command.");
        }

        IEnumerable<string> RequestDeployments(Release release, IEnumerable<DeploymentEnvironment> environments)
        {
            var linksToDeploymentTasks = new List<string>();
            foreach (var environment in environments)
            {
                var deployment = Session.DeployRelease(release, environment, Force);
                var linkToTask = deployment.Link("Task");
                linksToDeploymentTasks.Add(linkToTask);

                Log.InfoFormat("Successfully scheduled release '{0}' for deployment to environment '{1}'" + deployment.Name, release.Version, environment.Name);
            }
            return linksToDeploymentTasks;
        }
    }
}
=======
﻿using System;
using System.Collections.Generic;
using System.IO;
using System.Linq;
using OctopusTools.Client;
using OctopusTools.Infrastructure;
using OctopusTools.Model;
using log4net;

namespace OctopusTools.Commands
{
    public class CreateReleaseCommand : ApiCommand
    {
        readonly IDeploymentWatcher deploymentWatcher;

        public CreateReleaseCommand(IOctopusSessionFactory session, ILog log, IDeploymentWatcher deploymentWatcher)
            : base(session, log)
        {
            this.deploymentWatcher = deploymentWatcher;

            DeployToEnvironmentNames = new List<string>();
            DeploymentStatusCheckSleepCycle = TimeSpan.FromSeconds(10);
            DeploymentTimeout = TimeSpan.FromMinutes(10);
            PackageVersionNumberOverrides = new Dictionary<string, string>();
        }

        public string ProjectName { get; set; }
        public IList<string> DeployToEnvironmentNames { get; set; }
        public string VersionNumber { get; set; }
        public string PackageVersionNumber { get; set; }
        public string ReleaseNotes { get; set; }
        public bool ForceVersion { get; set; }
        public bool Force { get; set; }
        public bool WaitForDeployment { get; set; }
        public TimeSpan DeploymentTimeout { get; set; }
        public TimeSpan DeploymentStatusCheckSleepCycle { get; set; }
        public IDictionary<string, string> PackageVersionNumberOverrides { get; set; }

        public override OptionSet Options
        {
            get
            {
                var options = base.Options;
                options.Add("project=", "Name of the project", v => ProjectName = v);
                options.Add("deployto=", "[Optional] Environment to automatically deploy to, e.g., Production", v => DeployToEnvironmentNames.Add(v));
                options.Add("version=", "Version number to use for the new release.", v => VersionNumber = v);
                options.Add("packageversion=", "Version number of the package to use for this release.", v => PackageVersionNumber = v);
                options.Add("packageversionoverride=", "[Optional] Version number to use for a package in the release.", ParsePackageConstraint);
                options.Add("forceversion", "Take the version from the packageversion option and do not check for existence first.", v => ForceVersion = true);
                options.Add("force", "Whether to force redeployment of already installed packages (flag, default false).", v => Force = true);
                options.Add("releasenotes=", "Release Notes for the new release.", v => ReleaseNotes = v);
                options.Add("releasenotesfile=", "Path to a file that contains Release Notes for the new release.", ReadReleaseNotesFromFile);
                options.Add("waitfordeployment", "Whether to wait synchronously for deployment to finish.", v => WaitForDeployment = true );
                options.Add("deploymenttimeout=", "[Optional] Specifies maximum time (timespan format) that deployment can take (default 00:10:00)", v => DeploymentTimeout = TimeSpan.Parse(v));
                options.Add("deploymentchecksleepcycle=", "[Optional] Specifies how much time (timespan format) should elapse between deployment status checks (default 00:00:10)", v => DeploymentStatusCheckSleepCycle = TimeSpan.Parse(v));
                return options;
            }
        }

        private void ReadReleaseNotesFromFile(string value)
        {
            try
            {
                ReleaseNotes = File.ReadAllText(value);
            }
            catch (IOException ex)
            {
                throw new CommandException(ex.Message);
            }
        }

        public void ParsePackageConstraint(string value)
        {
            try
            {
                var packageIdAndVersion = PackageConstraintExtensions.GetPackageIdAndVersion(value);

                if (PackageVersionNumberOverrides.ContainsKey(packageIdAndVersion[0]))
                {
                    throw new ArgumentException(string.Format("More than one constraint was specified for package {0}", packageIdAndVersion[0]));
                }

                PackageVersionNumberOverrides.Add(packageIdAndVersion[0], packageIdAndVersion[1]);
            }
            catch (ArgumentException ex)
            {
                throw new CommandException(ex.Message);
            }
        }

        public string GetPackageVersionForStep(Step step)
        {
            if (PackageVersionNumberOverrides != null && PackageVersionNumberOverrides.ContainsKey(step.NuGetPackageId))
            {
                return PackageVersionNumberOverrides[step.NuGetPackageId];
            }
            if (!string.IsNullOrEmpty(PackageVersionNumber))
            {
                return PackageVersionNumber;
            }

            return null;
        }

        public override void Execute()
        {
            if (string.IsNullOrWhiteSpace(ProjectName)) throw new CommandException("Please specify a project name using the parameter: --project=XYZ");

            Log.Debug("Finding project: " + ProjectName);
            var project = Session.GetProject(ProjectName);

            Log.Debug("Finding environments...");
            var environments = Session.FindEnvironments(DeployToEnvironmentNames);

            Log.Debug("Finding steps for project...");
            var steps = Session.FindStepsForProject(project);

            Log.Debug("Getting package versions for each step...");
            var selected = new List<SelectedPackage>();
            foreach (var step in steps)
            {
                SelectedPackage version;
                var packageVersionConstraint = GetPackageVersionForStep(step);
                if (packageVersionConstraint != null)
                {
                    if (ForceVersion)
                    {
                        version = new SelectedPackage { StepId = step.Id, NuGetPackageVersion = packageVersionConstraint };
                    }
                    else
                    {
                        version = Session.GetPackageForStep(step, packageVersionConstraint);
                    }
                }
                else
                {
                    version = Session.GetLatestPackageForStep(step);
                }

                Log.DebugFormat("{0} - latest: {1}", step.Description, version.NuGetPackageVersion);
                selected.Add(version);
            }

            var versionNumber = VersionNumber;
            if (string.IsNullOrWhiteSpace(versionNumber))
            {
                versionNumber = selected.Select(p => SemanticVersion.Parse(p.NuGetPackageVersion)).OrderByDescending(v => v).First().ToString();
                Log.Warn("A --version parameter was not specified, so a version number was automatically selected based on the highest package version: " + versionNumber);
            }

            Log.Debug("Creating release: " + versionNumber);
            var release = Session.CreateRelease(project, selected, versionNumber, ReleaseNotes);
            Log.Info("Release created successfully!");

            if (environments != null)
            {
                var linksToDeploymentTasks = Session.GetDeployments(release, environments, Force, Log);

                if (WaitForDeployment)
                {
                    deploymentWatcher.WaitForDeploymentsToFinish(Session, linksToDeploymentTasks, DeploymentTimeout, DeploymentStatusCheckSleepCycle);
                }
            }
        }
    }
}
>>>>>>> 2df63604
<|MERGE_RESOLUTION|>--- conflicted
+++ resolved
@@ -1,4 +1,3 @@
-<<<<<<< HEAD
 ﻿using System;
 using System.Collections.Generic;
 using System.Diagnostics;
@@ -33,227 +32,6 @@
         public string VersionNumber { get; set; }
         public string PackageVersionNumber { get; set; }
         public string ReleaseNotes { get; set; }
-		public bool ForceVersion { get; set; }
-        public bool Force { get; set; }
-        public bool WaitForDeployment { get; set; }
-        public TimeSpan DeploymentTimeout { get; set; }
-        public TimeSpan DeploymentStatusCheckSleepCycle { get; set; }
-        public IDictionary<string, string> PackageVersionNumberOverrides { get; set; }
-
-        public bool Wait { get; set; }
-        public TimeSpan? Delay { get; set; }
-        
-        public override OptionSet Options
-        {
-            get
-            {
-                var options = base.Options;
-                options.Add("project=", "Name of the project", v => ProjectName = v);
-                options.Add("deployto=", "[Optional] Environment to automatically deploy to, e.g., Production", v => DeployToEnvironmentNames.Add(v));
-                options.Add("version=", "Version number to use for the new release.", v => VersionNumber = v);
-                options.Add("packageversion=", "Version number of the package to use for this release.", v => PackageVersionNumber = v);
-                options.Add("packageversionoverride=", "[Optional] Version number to use for a package in the release.", ParsePackageConstraint);
-				options.Add("forceversion", "Take the version from the packageversion option and do not check for existence first.", v => ForceVersion = true);
-                options.Add("force", "Whether to force redeployment of already installed packages (flag, default false).", v => Force = true);
-                options.Add("releasenotes=", "Release Notes for the new release.", v => ReleaseNotes = v);
-                options.Add("releasenotesfile=", "Path to a file that contains Release Notes for the new release.", ReadReleaseNotesFromFile);
-                options.Add("waitfordeployment", "Whether to wait synchronously for deployment to finish.", v => WaitForDeployment = true );
-                options.Add("deploymenttimeout=", "[Optional] Specifies maximum time (timespan format) that deployment can take (default 00:10:00)", v => DeploymentTimeout = TimeSpan.Parse(v));
-                options.Add("deploymentchecksleepcycle=", "[Optional] Specifies how much time (timespan format) should elapse between deployment status checks (default 00:00:10)", v => DeploymentStatusCheckSleepCycle = TimeSpan.Parse(v));
-
-                options.Add("wait", "[Optional] Cause the command to wait the delay time before executing (flag, default false).", v => Wait = true);
-                options.Add("delay=", "[Optional] Specifies time (timespan format) to delay execution, otherwise, no delay.", v => Delay = TimeSpan.Parse(v));
-
-                return options;
-            }
-        }
-
-        private void ReadReleaseNotesFromFile(string value)
-        {
-            try
-            {
-                ReleaseNotes = File.ReadAllText(value);
-            }
-            catch (IOException ex)
-            {
-                throw new CommandException(ex.Message);
-            }
-        }
-
-        public void ParsePackageConstraint(string value)
-        {
-            try
-            {
-                var packageIdAndVersion = PackageConstraintExtensions.GetPackageIdAndVersion(value);
-
-                if (PackageVersionNumberOverrides.ContainsKey(packageIdAndVersion[0]))
-                {
-                    throw new ArgumentException(string.Format("More than one constraint was specified for package {0}", packageIdAndVersion[0]));
-                }
-
-                PackageVersionNumberOverrides.Add(packageIdAndVersion[0], packageIdAndVersion[1]);
-            }
-            catch (ArgumentException ex)
-            {
-                throw new CommandException(ex.Message);
-            }
-        }
-
-        public string GetPackageVersionForStep(Step step)
-        {
-            if (PackageVersionNumberOverrides != null && PackageVersionNumberOverrides.ContainsKey(step.NuGetPackageId))
-            {
-                return PackageVersionNumberOverrides[step.NuGetPackageId];
-            }
-            if (!string.IsNullOrEmpty(PackageVersionNumber))
-            {
-				return PackageVersionNumber;
-            }
-
-            return null;
-        }
-
-        public override void Execute()
-        {
-            if (string.IsNullOrWhiteSpace(ProjectName)) throw new CommandException("Please specify a project name using the parameter: --project=XYZ");
-
-            if (Delay.HasValue)
-            {
-                if (!Wait)
-                {
-                    Fork();
-                    return;
-                }
-                Log.Debug(string.Format("Waiting {0} to create release ...", Delay.Value));
-                Thread.Sleep(Delay.Value);
-            }
-
-            Log.Debug("Finding project: " + ProjectName);
-            var project = Session.GetProject(ProjectName);
-
-            Log.Debug("Finding environments...");
-            var environments = Session.FindEnvironments(DeployToEnvironmentNames);
-
-            Log.Debug("Finding steps for project...");
-            var steps = Session.FindStepsForProject(project);
-
-            Log.Debug("Getting package versions for each step...");
-            var selected = new List<SelectedPackage>();
-            foreach (var step in steps)
-            {
-				SelectedPackage version;
-                var packageVersionConstraint = GetPackageVersionForStep(step);
-                if (packageVersionConstraint != null)
-                {
-					if (ForceVersion)
-					{
-						version = new SelectedPackage { StepId = step.Id, NuGetPackageVersion = packageVersionConstraint };
-					}
-					else
-					{
-						version = Session.GetPackageForStep(step, packageVersionConstraint);
-					}
-                }
-                else
-                {
-                    version = Session.GetLatestPackageForStep(step);
-                }
-
-                Log.DebugFormat("{0} - latest: {1}", step.Description, version.NuGetPackageVersion);
-                selected.Add(version);
-            }
-
-            var versionNumber = VersionNumber;
-            if (string.IsNullOrWhiteSpace(versionNumber))
-            {
-                versionNumber = selected.Select(p => SemanticVersion.Parse(p.NuGetPackageVersion)).OrderByDescending(v => v).First().ToString();
-                Log.Warn("A --version parameter was not specified, so a version number was automatically selected based on the highest package version: " + versionNumber);
-            }
-
-            Log.Debug("Creating release: " + versionNumber);
-            var release = Session.CreateRelease(project, selected, versionNumber, ReleaseNotes);
-            Log.Info("Release created successfully!");
-
-            if (environments != null)
-            {
-                var linksToDeploymentTasks = RequestDeployments(release, environments);
-
-                if (WaitForDeployment)
-                {
-                    deploymentWatcher.WaitForDeploymentsToFinish(Session, linksToDeploymentTasks, DeploymentTimeout, DeploymentStatusCheckSleepCycle);
-                }
-            }
-
-        }
-
-        public void Fork()
-        {
-            string args = string.Join(" ", Environment.GetCommandLineArgs().Skip(1));
-            args += " --wait";
-
-            var process = new Process();
-            process.StartInfo = new ProcessStartInfo
-            {
-                UseShellExecute = true,                 
-                FileName = Process.GetCurrentProcess().MainModule.FileName, 
-                Arguments = args
-            };
-
-            var success = process.Start();
-            
-            if (success)
-                Log.InfoFormat("Successfully scheduled create release command.");
-            else
-                Log.InfoFormat("Failed scheduled create release command.");
-        }
-
-        IEnumerable<string> RequestDeployments(Release release, IEnumerable<DeploymentEnvironment> environments)
-        {
-            var linksToDeploymentTasks = new List<string>();
-            foreach (var environment in environments)
-            {
-                var deployment = Session.DeployRelease(release, environment, Force);
-                var linkToTask = deployment.Link("Task");
-                linksToDeploymentTasks.Add(linkToTask);
-
-                Log.InfoFormat("Successfully scheduled release '{0}' for deployment to environment '{1}'" + deployment.Name, release.Version, environment.Name);
-            }
-            return linksToDeploymentTasks;
-        }
-    }
-}
-=======
-﻿using System;
-using System.Collections.Generic;
-using System.IO;
-using System.Linq;
-using OctopusTools.Client;
-using OctopusTools.Infrastructure;
-using OctopusTools.Model;
-using log4net;
-
-namespace OctopusTools.Commands
-{
-    public class CreateReleaseCommand : ApiCommand
-    {
-        readonly IDeploymentWatcher deploymentWatcher;
-
-        public CreateReleaseCommand(IOctopusSessionFactory session, ILog log, IDeploymentWatcher deploymentWatcher)
-            : base(session, log)
-        {
-            this.deploymentWatcher = deploymentWatcher;
-
-            DeployToEnvironmentNames = new List<string>();
-            DeploymentStatusCheckSleepCycle = TimeSpan.FromSeconds(10);
-            DeploymentTimeout = TimeSpan.FromMinutes(10);
-            PackageVersionNumberOverrides = new Dictionary<string, string>();
-        }
-
-        public string ProjectName { get; set; }
-        public IList<string> DeployToEnvironmentNames { get; set; }
-        public string VersionNumber { get; set; }
-        public string PackageVersionNumber { get; set; }
-        public string ReleaseNotes { get; set; }
         public bool ForceVersion { get; set; }
         public bool Force { get; set; }
         public bool WaitForDeployment { get; set; }
@@ -261,6 +39,9 @@
         public TimeSpan DeploymentStatusCheckSleepCycle { get; set; }
         public IDictionary<string, string> PackageVersionNumberOverrides { get; set; }
 
+        public bool Wait { get; set; }
+        public TimeSpan? Delay { get; set; }
+        
         public override OptionSet Options
         {
             get
@@ -278,6 +59,10 @@
                 options.Add("waitfordeployment", "Whether to wait synchronously for deployment to finish.", v => WaitForDeployment = true );
                 options.Add("deploymenttimeout=", "[Optional] Specifies maximum time (timespan format) that deployment can take (default 00:10:00)", v => DeploymentTimeout = TimeSpan.Parse(v));
                 options.Add("deploymentchecksleepcycle=", "[Optional] Specifies how much time (timespan format) should elapse between deployment status checks (default 00:00:10)", v => DeploymentStatusCheckSleepCycle = TimeSpan.Parse(v));
+
+                options.Add("wait", "[Optional] Cause the command to wait the delay time before executing (flag, default false).", v => Wait = true);
+                options.Add("delay=", "[Optional] Specifies time (timespan format) to delay execution, otherwise, no delay.", v => Delay = TimeSpan.Parse(v));
+
                 return options;
             }
         }
@@ -330,6 +115,17 @@
         public override void Execute()
         {
             if (string.IsNullOrWhiteSpace(ProjectName)) throw new CommandException("Please specify a project name using the parameter: --project=XYZ");
+
+            if (Delay.HasValue)
+            {
+                if (!Wait)
+                {
+                    Fork();
+                    return;
+                }
+                Log.Debug(string.Format("Waiting {0} to create release ...", Delay.Value));
+                Thread.Sleep(Delay.Value);
+            }
 
             Log.Debug("Finding project: " + ProjectName);
             var project = Session.GetProject(ProjectName);
@@ -386,7 +182,42 @@
                     deploymentWatcher.WaitForDeploymentsToFinish(Session, linksToDeploymentTasks, DeploymentTimeout, DeploymentStatusCheckSleepCycle);
                 }
             }
-        }
+
+        }
+
+        public void Fork()
+        {
+            string args = string.Join(" ", Environment.GetCommandLineArgs().Skip(1));
+            args += " --wait";
+
+            var process = new Process();
+            process.StartInfo = new ProcessStartInfo
+            {
+                UseShellExecute = true,                 
+                FileName = Process.GetCurrentProcess().MainModule.FileName, 
+                Arguments = args
+            };
+
+            var success = process.Start();
+            
+            if (success)
+                Log.InfoFormat("Successfully scheduled create release command.");
+            else
+                Log.InfoFormat("Failed scheduled create release command.");
+        }
+
+        IEnumerable<string> RequestDeployments(Release release, IEnumerable<DeploymentEnvironment> environments)
+        {
+            var linksToDeploymentTasks = new List<string>();
+            foreach (var environment in environments)
+            {
+                var deployment = Session.DeployRelease(release, environment, Force);
+                var linkToTask = deployment.Link("Task");
+                linksToDeploymentTasks.Add(linkToTask);
+
+                Log.InfoFormat("Successfully scheduled release '{0}' for deployment to environment '{1}'" + deployment.Name, release.Version, environment.Name);
+            }
+            return linksToDeploymentTasks;
+        }
     }
-}
->>>>>>> 2df63604
+}